<<<<<<< HEAD
---
title: Medication Adverse-Event Explorer
emoji: 💊
colorFrom: blue
colorTo: green
sdk: gradio
tag: 'mcp-server-track'
short_description: 'Gradio app that exposes a drug-event tool as an MCP server.'
---
=======
---
title: Medication Adverse-Event Explorer
emoji: 💊
colorFrom: blue
colorTo: green
sdk: gradio
app_file: src/app.py
tag: mcp-server-track
short_description: Gradio app that exposes a drug-event tool as an MCP server.
sdk_version: 5.33.0
---
>>>>>>> 13d63eae

# Medication Adverse-Event Explorer (ADE Explorer)

A Gradio app that exposes a drug-event query tool as an MCP server. It has two core workflows: 
(A) finding top adverse events for a drug, and 
(B) checking the frequency of a specific drug-event pair. 

It uses public data from OpenFDA.

**Hackathon Track:** `mcp-server-track`

---

## Usage

This application provides two tools, accessible via a tabbed interface or as MCP endpoints:

1.  **Top Events**: For a given drug name, it returns a list and a bar chart of the top 10 most frequently reported adverse events.
2.  **Event Frequency**: For a given drug and adverse event pair, it returns the total number of reports found.

## MCP Server Configuration

To use this application as a tool with an MCP client (like Cursor or Claude Desktop), you first need to run it and get the server URL.

1.  **Run the App**:
    ```bash
    python app.py
    ```
2.  **Find the MCP URL**: The server will start and print the MCP URL in the console. It will look something like this:
    `http://127.0.0.1:7860/gradio_api/mcp/sse`
3.  **Configure Your Client**: Add the following configuration to your MCP client's settings, replacing the URL with the one from the previous step.

    ```json
    {
      "mcpServers": {
        "ade_explorer": {
          "url": "http://127.0.0.1:7860/gradio_api/mcp/sse"
        }
      }
    }
    ```

The server exposes two tools: `top_adverse_events_tool(drug_name)` and `drug_event_stats_tool(drug_name, event_name)`.

---

## Data Source and Disclaimer

*   **Source**: All data is sourced from the public [FDA Adverse Event Reporting System (FAERS)](https://open.fda.gov/data/faers/) via the OpenFDA API.
*   **Disclaimer**: The information provided by this tool is for informational purposes only and is based on spontaneous reports. It does not represent verified medical data or clinical proof of a causal relationship. **Always consult a qualified healthcare professional for medical advice.**<|MERGE_RESOLUTION|>--- conflicted
+++ resolved
@@ -1,14 +1,3 @@
-<<<<<<< HEAD
----
-title: Medication Adverse-Event Explorer
-emoji: 💊
-colorFrom: blue
-colorTo: green
-sdk: gradio
-tag: 'mcp-server-track'
-short_description: 'Gradio app that exposes a drug-event tool as an MCP server.'
----
-=======
 ---
 title: Medication Adverse-Event Explorer
 emoji: 💊
@@ -20,7 +9,6 @@
 short_description: Gradio app that exposes a drug-event tool as an MCP server.
 sdk_version: 5.33.0
 ---
->>>>>>> 13d63eae
 
 # Medication Adverse-Event Explorer (ADE Explorer)
 
